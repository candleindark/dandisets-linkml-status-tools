--- conflicted
+++ resolved
@@ -285,7 +285,7 @@
     )
     logger.info(
         "Wrote dandiset validation reports to %s",
-        dandiset_pydantic_validation_reports_file_path,
+        dandiset_validation_reports_file_path,
     )
 
     # Write the asset validation reports to a file
@@ -294,7 +294,10 @@
         asset_validation_reports,
         ASSET_VALIDATION_REPORTS_ADAPTER,
     )
-<<<<<<< HEAD
+    logger.info(
+        "Wrote asset validation reports to %s",
+        asset_validation_reports_file_path,
+    )
 
 
 @app.command("diff-manifests-reports")
@@ -323,9 +326,4 @@
 
     diff_manifests_reports(
         reports_dir1_path, reports_dir2_path, config["output_dir_path"]
-=======
-    logger.info(
-        "Wrote asset validation reports to %s",
-        asset_pydantic_validation_reports_file_path,
->>>>>>> efc25159
     )